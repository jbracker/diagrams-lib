{-# LANGUAGE TypeFamilies
           , FlexibleContexts
           , FlexibleInstances
           , MultiParamTypeClasses
           , DeriveFunctor
           , UndecidableInstances
  #-}
-----------------------------------------------------------------------------
-- |
-- Module      :  Diagrams.Segment
-- Copyright   :  (c) 2011 diagrams-lib team (see LICENSE)
-- License     :  BSD-style (see LICENSE)
-- Maintainer  :  diagrams-discuss@googlegroups.com
--
-- A /segment/ is a translation-invariant, atomic path.  There are two
-- types: linear (/i.e./ just a straight line to the endpoint) and
-- cubic Bézier curves (/i.e./ a curve to an endpoint with two control
-- points).  This module contains tools for creating and manipulating
-- segments, as well as a definition of segments with a fixed location
-- (useful for backend implementors).
--
-- Generally speaking, casual users of diagrams should not need this
-- module; the higher-level functionality provided by "Diagrams.Path"
-- should usually suffice instead.  However, directly manipulating
-- segments can occasionally be useful.
--
-----------------------------------------------------------------------------

module Diagrams.Segment
       ( -- * Constructing segments

         Segment(..), straight, bezier3

         -- * Fixed (absolutely located) segments
       , FixedSegment(..)
       , mkFixedSeg, fromFixedSeg

       ) where

import Diagrams.Core
import Diagrams.Parametric
import Diagrams.Solve
import Diagrams.Util

<<<<<<< HEAD
=======
import Data.Default.Class
>>>>>>> 2dc81eb5
import Data.AffineSpace
import Data.VectorSpace

import Control.Applicative (liftA2)
import Data.Semigroup

------------------------------------------------------------
--  Constructing segments  ---------------------------------
------------------------------------------------------------

-- | The atomic constituents of paths are /segments/, which are single
--   straight lines or cubic Bézier curves.  Segments are
--   /translationally invariant/, that is, they have no particular
--   \"location\" and are unaffected by translations.  They are,
--   however, affected by other transformations such as rotations and
--   scales.
data Segment v = Linear v     -- ^ A linear segment with given offset.
               | Cubic v v v  -- ^ A cubic Bézier segment specified by
                              --   three offsets from the starting
                              --   point to the first control point,
                              --   second control point, and ending
                              --   point, respectively.
  deriving (Show, Functor, Eq, Ord)

type instance V (Segment v) = v

instance HasLinearMap v => Transformable (Segment v) where
  transform = fmap . apply

instance HasLinearMap v => Renderable (Segment v) NullBackend where
  render _ _ = mempty

-- | @'straight' v@ constructs a translationally invariant linear
--   segment with direction and length given by the vector @v@.
straight :: v -> Segment v
straight = Linear

-- Note, if we didn't have a Linear constructor we could also create
-- linear segments with @Cubic (v ^/ 3) (2 *^ (v ^/ 3)) v@.  Those
-- would not be precisely the same, however, since we can actually
-- observe how segments are parametrized.

-- | @bezier3 v1 v2 v3@ constructs a translationally invariant cubic
--   Bézier curve where the offsets from the first endpoint to the
--   first and second control point and endpoint are respectively
--   given by @v1@, @v2@, and @v3@.
bezier3 :: v -> v -> v -> Segment v
bezier3 = Cubic

type instance Codomain (Segment v) = v

-- | 'atParam' yields a parametrized view of segments as continuous
--   functions @[0,1] -> v@, which give the offset from the start of
--   the segment for each value of the parameter between @0@ and @1@.
--   It is designed to be used infix, like @seg ``atParam`` 0.5@.
instance (VectorSpace v, Num (Scalar v)) => Parametric (Segment v) where
  atParam (Linear x) t       = t *^ x
  atParam (Cubic c1 c2 x2) t =     (3 * t'*t'*t ) *^ c1
                               ^+^ (3 * t'*t *t ) *^ c2
                               ^+^ (    t *t *t ) *^ x2
    where t' = 1-t

instance  Num (Scalar v) => DomainBounds (Segment v) where

instance AdditiveGroup v => EndValues (Segment v) where
  atStart = const zeroV
  atEnd (Linear v) = v
  atEnd (Cubic _ _ v) = v

------------------------------------------------------------
--  Computing segment envelope  ------------------------------
------------------------------------------------------------

{- 3 (1-t)^2 t c1 + 3 (1-t) t^2 c2 + t^3 x2

   Can we compute the projection of B(t) onto a given vector v?

   u.v = |u||v| cos th

   |proj_v u| = cos th * |u|
              = (u.v/|v|)

   so B_v(t) = (B(t).v/|v|)

   Then take the derivative of this wrt. t, get a quadratic, solve.

   B_v(t) = (1/|v|) *     -- note this does not affect max/min, can solve for t first
            3 (1-t)^2 t (c1.v) + 3 (1-t) t^2 (c2.v) + t^3 (x2.v)
          = t^3 ((3c1 - 3c2 + x2).v) + t^2 ((-6c1 + 3c2).v) + t (3c1.v)

   B_v'(t) = t^2 (3(3c1 - 3c2 + x2).v) + t (6(-2c1 + c2).v) + 3c1.v

   Set equal to zero, use quadratic formula.
-}

-- | The envelope for a segment is based at the segment's start.
instance (InnerSpace v, OrderedField (Scalar v)) => Enveloped (Segment v) where
  getEnvelope (s@(Linear {})) = mkEnvelope $ \v ->
    maximum . map (\t -> ((s `atParam` t) <.> v) / magnitudeSq v) $ [0,1]

  getEnvelope (s@(Cubic c1 c2 x2)) = mkEnvelope $ \v ->
    maximum .
    map (\t -> ((s `atParam` t) <.> v) / magnitudeSq v) $
    [0,1] ++
    filter (liftA2 (&&) (>0) (<1))
      (quadForm (3 * ((3 *^ c1 ^-^ 3 *^ c2 ^+^ x2) <.> v))
                (6 * (((-2) *^ c1 ^+^ c2) <.> v))
                ((3 *^ c1) <.> v))

------------------------------------------------------------
--  Manipulating segments
------------------------------------------------------------

<<<<<<< HEAD
instance (VectorSpace v, Fractional (Scalar v)) => Sectionable (Segment v) where
  splitAtParam (Linear x1) t = (left, right)
    where left  = Linear p
          right = Linear (x1 ^-^ p)
          p = lerp zeroV x1 t
  splitAtParam (Cubic c1 c2 x2) t = (left, right)
    where left  = Cubic a b e
          right = Cubic (c ^-^ e) (d ^-^ e) (x2 ^-^ e)
          p = lerp c1    c2 t
          a = lerp zeroV c1 t
          b = lerp a     p  t
          d = lerp c2    x2 t
          c = lerp p     d  t
          e = lerp b     c  t
  
  reverseDomain (Linear v)       = Linear (negateV v)
  reverseDomain (Cubic c1 c2 x2) = Cubic (c2 ^-^ x2) (c1 ^-^ x2) (negateV x2)
=======
-- | 'splitAtParam' splits a segment @s@ into two new segments @(l,r)@
--   at the parameter @t@ where @l@ corresponds to the portion of
--   @s@ for parameter values from @0@ to @t@ and @r@ for @s@ from @t@ to @1@.
--   The following should hold for splitting:
--
-- > paramSplit s t u
-- >   | u < t     = atParam s u == atParam l (u / t)
-- >   | otherwise = atParam s u == atParam s t ^+^ atParam r ((u - t) / (1.0 - t))
-- >   where (l,r) = splitAtParam s t
--
--   That is to say, the parameterization scales linearly with splitting.
--
--   'splitAtParam' can also be used with parameters outside the range
--   (0,1).  For example, using the parameter @2@ gives two result
--   segments where the first is the original segment extended to the
--   parameter 2, and the second result segment travels /backwards/
--   from the end of the first to the end of the original segment.
splitAtParam :: (VectorSpace v) => Segment v -> Scalar v -> (Segment v, Segment v)
splitAtParam (Linear x1) t = (left, right)
  where left  = Linear p
        right = Linear (x1 ^-^ p)
        p = lerp zeroV x1 t
splitAtParam (Cubic c1 c2 x2) t = (left, right)
  where left  = Cubic a b e
        right = Cubic (c ^-^ e) (d ^-^ e) (x2 ^-^ e)
        p = lerp c1    c2 t
        a = lerp zeroV c1 t
        b = lerp a     p  t
        d = lerp c2    x2 t
        c = lerp p     d  t
        e = lerp b     c  t
>>>>>>> 2dc81eb5

-- | 'arcLength' @s m@ approximates the arc length of the segment curve @s@ with
--   accuracy of at least plus or minus @m@.  For a 'Cubic' segment this is computed
--   by subdividing until the arc length of the path through the control points is
--   within @m@ of distance from start to end.
instance (InnerSpace v, Floating (Scalar v), Ord (Scalar v))
      => ArcLength (Segment v) where
  arcLength (Linear x1) _ = magnitude x1
  arcLength s@(Cubic c1 c2 x2) m
    | ub - lb < m = (ub + lb) / 2
    | otherwise   = arcLength l m + arcLength r m
   where (l,r) = splitAtParam s 0.5
         ub    = sum (map magnitude [c1, c2 ^-^ c1, x2 ^-^ c2])
         lb    = magnitude x2

-- | @'arcLengthToParam' s l m@ converts the absolute arc length @l@,
--   measured from the segment starting point, to a parameter on the
--   segment @s@, with accuracy of at least plus or minus @m@.  Works
--   for /any/ arc length, and may return any parameter value (not
--   just parameters between 0 and 1).
instance (InnerSpace v, Floating (Scalar v), Ord (Scalar v), AdditiveGroup v)
      => ArcLengthToParam (Segment v) where
  arcLengthToParam s _ m | arcLength s m == 0 = 0.5
  arcLengthToParam s@(Linear {}) len m = len / arcLength s m
  arcLengthToParam s@(Cubic {})  len m
    | len == 0             = 0
    | len < 0              = - arcLengthToParam (fst (splitAtParam s (-1))) (-len) m
    | abs (len - slen) < m = 1
    | len > slen           = 2 * arcLengthToParam (fst (splitAtParam s 2)) len m
    | len < ll             = (*0.5) $ arcLengthToParam l len m
    | otherwise            = (+0.5) . (*0.5) $ arcLengthToParam r (len - ll) m
    where (l,r) = splitAtParam s 0.5
          ll    = arcLength l m
          slen  = arcLength s m

-- Note, the above seems to be quite slow since it duplicates a lot of
-- work.  We could trade off some time for space by building a tree of
-- parameter values (up to a certain depth...)

------------------------------------------------------------
--  Fixed segments
------------------------------------------------------------

-- | @FixedSegment@s are like 'Segment's except that they have
--   absolute locations.
data FixedSegment v = FLinear (Point v) (Point v)
                    | FCubic (Point v) (Point v) (Point v) (Point v)
  deriving Show

type instance V (FixedSegment v) = v

instance HasLinearMap v => Transformable (FixedSegment v) where
  transform t (FLinear p1 p2)
    = FLinear
      (transform t p1)
      (transform t p2)

  transform t (FCubic p1 c1 c2 p2)
    = FCubic
      (transform t p1)
      (transform t c1)
      (transform t c2)
      (transform t p2)

instance VectorSpace v => HasOrigin (FixedSegment v) where
  moveOriginTo o (FLinear p1 p2)
    = FLinear
      (moveOriginTo o p1)
      (moveOriginTo o p2)

  moveOriginTo o (FCubic p1 c1 c2 p2)
    = FCubic
      (moveOriginTo o p1)
      (moveOriginTo o c1)
      (moveOriginTo o c2)
      (moveOriginTo o p2)

instance (InnerSpace v, OrderedField (Scalar v)) => Enveloped (FixedSegment v) where
  getEnvelope f = moveTo p (getEnvelope s)
    where (p, s) = fromFixedSeg f

    -- Eventually we might decide it's cleaner/more efficient (?) to
    -- have all the computation in the FixedSegment instance of
    -- Envelope, and implement the Segment instance in terms of it,
    -- instead of the other way around

-- | Create a 'FixedSegment' from a starting point and a 'Segment'.
mkFixedSeg :: AdditiveGroup v => Point v -> Segment v -> FixedSegment v
mkFixedSeg p (Linear v)       = FLinear p (p .+^ v)
mkFixedSeg p (Cubic c1 c2 x2) = FCubic p (p .+^ c1) (p .+^ c2) (p .+^ x2)

-- | Decompose a 'FixedSegment' into a starting point and a 'Segment'.
fromFixedSeg :: AdditiveGroup v => FixedSegment v -> (Point v, Segment v)
fromFixedSeg (FLinear p1 p2)      = (p1, Linear (p2 .-. p1))
fromFixedSeg (FCubic x1 c1 c2 x2) = (x1, Cubic (c1 .-. x1) (c2 .-. x1) (x2 .-. x1))

type instance Codomain (FixedSegment v) = Point v

instance VectorSpace v => Parametric (FixedSegment v) where
  atParam (FLinear p1 p2) t = alerp p1 p2 t
  atParam (FCubic x1 c1 c2 x2) t = p3
    where p11 = alerp x1 c1 t
          p12 = alerp c1 c2 t
          p13 = alerp c2 x2 t

          p21 = alerp p11 p12 t
          p22 = alerp p12 p13 t

          p3  = alerp p21 p22 t<|MERGE_RESOLUTION|>--- conflicted
+++ resolved
@@ -1,10 +1,9 @@
-{-# LANGUAGE TypeFamilies
-           , FlexibleContexts
-           , FlexibleInstances
-           , MultiParamTypeClasses
-           , DeriveFunctor
-           , UndecidableInstances
-  #-}
+{-# LANGUAGE DeriveFunctor         #-}
+{-# LANGUAGE FlexibleContexts      #-}
+{-# LANGUAGE FlexibleInstances     #-}
+{-# LANGUAGE MultiParamTypeClasses #-}
+{-# LANGUAGE TypeFamilies          #-}
+{-# LANGUAGE UndecidableInstances  #-}
 -----------------------------------------------------------------------------
 -- |
 -- Module      :  Diagrams.Segment
@@ -37,20 +36,17 @@
 
        ) where
 
-import Diagrams.Core
-import Diagrams.Parametric
-import Diagrams.Solve
-import Diagrams.Util
-
-<<<<<<< HEAD
-=======
-import Data.Default.Class
->>>>>>> 2dc81eb5
-import Data.AffineSpace
-import Data.VectorSpace
-
-import Control.Applicative (liftA2)
-import Data.Semigroup
+import           Diagrams.Core
+import           Diagrams.Parametric
+import           Diagrams.Solve
+import           Diagrams.Util
+
+import           Data.AffineSpace
+import           Data.Default.Class
+import           Data.VectorSpace
+
+import           Control.Applicative (liftA2)
+import           Data.Semigroup
 
 ------------------------------------------------------------
 --  Constructing segments  ---------------------------------
@@ -159,7 +155,6 @@
 --  Manipulating segments
 ------------------------------------------------------------
 
-<<<<<<< HEAD
 instance (VectorSpace v, Fractional (Scalar v)) => Sectionable (Segment v) where
   splitAtParam (Linear x1) t = (left, right)
     where left  = Linear p
@@ -174,42 +169,9 @@
           d = lerp c2    x2 t
           c = lerp p     d  t
           e = lerp b     c  t
-  
+
   reverseDomain (Linear v)       = Linear (negateV v)
   reverseDomain (Cubic c1 c2 x2) = Cubic (c2 ^-^ x2) (c1 ^-^ x2) (negateV x2)
-=======
--- | 'splitAtParam' splits a segment @s@ into two new segments @(l,r)@
---   at the parameter @t@ where @l@ corresponds to the portion of
---   @s@ for parameter values from @0@ to @t@ and @r@ for @s@ from @t@ to @1@.
---   The following should hold for splitting:
---
--- > paramSplit s t u
--- >   | u < t     = atParam s u == atParam l (u / t)
--- >   | otherwise = atParam s u == atParam s t ^+^ atParam r ((u - t) / (1.0 - t))
--- >   where (l,r) = splitAtParam s t
---
---   That is to say, the parameterization scales linearly with splitting.
---
---   'splitAtParam' can also be used with parameters outside the range
---   (0,1).  For example, using the parameter @2@ gives two result
---   segments where the first is the original segment extended to the
---   parameter 2, and the second result segment travels /backwards/
---   from the end of the first to the end of the original segment.
-splitAtParam :: (VectorSpace v) => Segment v -> Scalar v -> (Segment v, Segment v)
-splitAtParam (Linear x1) t = (left, right)
-  where left  = Linear p
-        right = Linear (x1 ^-^ p)
-        p = lerp zeroV x1 t
-splitAtParam (Cubic c1 c2 x2) t = (left, right)
-  where left  = Cubic a b e
-        right = Cubic (c ^-^ e) (d ^-^ e) (x2 ^-^ e)
-        p = lerp c1    c2 t
-        a = lerp zeroV c1 t
-        b = lerp a     p  t
-        d = lerp c2    x2 t
-        c = lerp p     d  t
-        e = lerp b     c  t
->>>>>>> 2dc81eb5
 
 -- | 'arcLength' @s m@ approximates the arc length of the segment curve @s@ with
 --   accuracy of at least plus or minus @m@.  For a 'Cubic' segment this is computed
